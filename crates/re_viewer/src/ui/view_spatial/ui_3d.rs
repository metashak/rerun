--- conflicted
+++ resolved
@@ -410,11 +410,7 @@
     }
 
     // Allow to restore the camera state with escape if a camera was tracked before.
-<<<<<<< HEAD
     if ui.input(|i| i.key_pressed(egui::Key::Escape)) {
-=======
-    if response.hovered() && ui.input(|i| i.key_pressed(egui::Key::Escape)) {
->>>>>>> f71c21b7
         if let Some(camera_before_changing_tracked_state) =
             state.state_3d.camera_before_tracked_camera
         {
