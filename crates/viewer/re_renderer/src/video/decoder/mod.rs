--- conflicted
+++ resolved
@@ -132,25 +132,6 @@
                 let decoder = web::WebVideoDecoder::new(data.clone(), hw_acceleration)?;
                 return Ok(Self::from_chunk_decoder(render_ctx, data, decoder));
             } else {
-<<<<<<< HEAD
-                if data.config.is_av1() && cfg!(debug_assertions) {
-                    // TODO: move to re_video
-                    return Err(DecodingError::NoNativeDebug); // because debug builds of rav1d is so slow
-                }
-
-                match re_video::decode::new_decoder(&data) {
-                    Ok(sync_decoder) => {
-                        let decoder = native_decoder::NativeDecoder::new(debug_name, sync_decoder)?;
-                        return Ok(Self::from_chunk_decoder(render_ctx, data, decoder));
-                    }
-                    Err(re_video::decode::Error::UnsupportedCodec(codec)) => {
-                        return Err(DecodingError::UnsupportedCodec { codec }); // TODO: better error message with feature flags etc
-                    }
-                    Err(err) => {
-                        return Err(DecodingError::DecoderSetupFailure(err.to_string()));
-                    }
-                }
-=======
                 // Native
                 match re_video::decode::new_decoder(debug_name.clone(), &data) {
                     Ok(sync_decoder) => {
@@ -167,7 +148,6 @@
                         return Err(DecodingError::DecoderSetupFailure(err.to_string()));
                     }
                 }
->>>>>>> 1c22e804
             }
         }
     }
