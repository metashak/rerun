--- conflicted
+++ resolved
@@ -63,25 +63,17 @@
   "bitdepth_8",
 ] }
 
-<<<<<<< HEAD
-# dav1d = { version = "0.10.3",  optional = true } # Requires separate install of `dav1d` library. Fast in debug builds. Useful for development.
-
 ffmpeg-sidecar = { workspace = true, optional = true }
 
-=======
->>>>>>> 1c22e804
+
 [dev-dependencies]
 # For the `frames` example:
 indicatif.workspace = true
-<<<<<<< HEAD
-re_video = { workspace = true, features = ["av1", "ffmpeg"] }
-=======
 
 
 # For build.rs:
 [build-dependencies]
 cfg_aliases.workspace = true
->>>>>>> 1c22e804
 
 
 [[example]]
