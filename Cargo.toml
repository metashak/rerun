--- conflicted
+++ resolved
@@ -176,12 +176,8 @@
 ehttp = "0.5.0"
 enumset = "1.0.12"
 env_logger = { version = "0.10", default-features = false }
-<<<<<<< HEAD
 ffmpeg-sidecar = "1.1.2"
-fixed = { version = "<1.28", default-features = false }            # 1.28+ is MSRV 1.79+
-=======
 fixed = { version = "<1.28", default-features = false } # 1.28+ is MSRV 1.79+
->>>>>>> d0b60f9c
 flatbuffers = "23.0"
 futures-channel = "0.3"
 futures-util = { version = "0.3", default-features = false }
