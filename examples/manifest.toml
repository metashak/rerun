--- conflicted
+++ resolved
@@ -13,31 +13,7 @@
 """
 examples = [
   "arkit_scenes",
-<<<<<<< HEAD
   "objectron",
-=======
-  "controlnet",
-  "depth_guided_stable_diffusion",
-  "detect_and_track_objects",
-  "dicom_mri",
-  "face_tracking",
-  "gesture_detection",
-  "human_pose_tracking",
-  "lidar",
-  "live_camera_edge_detection",
-  "live_depth_sensor",
-  "llm_embedding_ner",
-  "nuscenes",
-  "objectron",
-  "open_photogrammetry_format",
-  "raw_mesh",
-  "rgbd",
-  "ros_node",
-  "rrt-star",
-  "segment_anything_model",
-  "signed_distance_fields",
-  "structure_from_motion",
->>>>>>> 43cbc67e
   "vrs",
   "arflow",
   "widebaseline",
@@ -52,18 +28,7 @@
 prelude = """
 TODO
 """
-<<<<<<< HEAD
 examples = ["nuscenes", "ros_node", "rrt-star"]
-=======
-examples = [
-  "minimal",
-  "clock",
-  "eigen_opencv",
-  "multithreading",
-  "multiprocessing",
-  "plots",
-]
->>>>>>> 43cbc67e
 
 [categories.generative-vision]
 order = 3
@@ -87,7 +52,6 @@
 examples = [
   "detect_and_track_objects",
   "face_tracking",
-  "human_pose_tracking",
   "gesture_detection",
   "segment_anything_model",
   "tapir",
